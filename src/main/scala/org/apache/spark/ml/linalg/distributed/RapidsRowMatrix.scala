/*
 * Copyright (c) 2021, NVIDIA CORPORATION.
 *
 * Licensed under the Apache License, Version 2.0 (the "License");
 * you may not use this file except in compliance with the License.
 * You may obtain a copy of the License at
 *
 *     http://www.apache.org/licenses/LICENSE-2.0
 *
 * Unless required by applicable law or agreed to in writing, software
 * distributed under the License is distributed on an "AS IS" BASIS,
 * WITHOUT WARRANTIES OR CONDITIONS OF ANY KIND, either express or implied.
 * See the License for the specific language governing permissions and
 * limitations under the License.
 */

package org.apache.spark.ml.linalg.distributed

import ai.rapids.cudf.{NvtxColor, NvtxRange}

import java.util.{Arrays => JavaArrays}
import breeze.linalg.{DenseMatrix => BDM}
import com.nvidia.spark.rapids.ColumnarRdd
import org.apache.spark.internal.Logging
import org.apache.spark.ml.linalg._
import org.apache.spark.mllib.linalg.{Vectors => OldVectors}
import org.apache.spark.TaskContext
import org.apache.spark.sql.DataFrame

class RapidsRowMatrix (
    val listColumn: DataFrame,
    val meanCentering: Boolean,
    private var nCols: Int) extends Logging with Serializable {

  val isLocal = listColumn.sparkSession.sparkContext.isLocal

  /** Alternative constructor leaving matrix dimensions to be determined automatically. */
  def this(listColumn: DataFrame,
           numCols: Int,
           meanCentering: Boolean = true) =
    this(listColumn, meanCentering, numCols)

  /**
   * Computes the top k principal components and a vector of proportions of
   * variance explained by each principal component.
   * Rows correspond to observations and columns correspond to variables.
   * The principal components are stored a local matrix of size n-by-k.
   * Each column corresponds for one principal component,
   * and the columns are in descending order of component variance.
   * The row data do not need to be "centered" first; it is not necessary for
   * the mean of each column to be 0. But, if the number of columns are more than
   * 65535, then the data need to be "centered".
   *
   * @param k number of top principal components.
   * @return a matrix of size n-by-k, whose columns are principal components, and
   *         a vector of values which indicate how much variance each principal component
   *         explains
   */
  def computePrincipalComponentsAndExplainedVariance(k: Int): (DenseMatrix, DenseVector) = {
    val n = nCols
    require(k > 0 && k <= n, s"k = $k out of range (0, n = $n]")
    val nvtxRangeCov = new NvtxRange("compute cov", NvtxColor.RED)

    val Cov = try {
      computeCovariance()
    } finally {
      nvtxRangeCov.close()
    }

    val nvtxRangeSVD = new NvtxRange("cuSolver SVD", NvtxColor.BLUE)

<<<<<<< HEAD
    if (useCuSolverSVD) {
      val nvtxRangeSVD = new NvtxRange("cuSolver SVD", NvtxColor.BLUE)


      var svdOutput: Array[(DenseMatrix, DenseMatrix)] = null
      val gpuIdBC = rows.context.broadcast(gpuId)
      try {
        val rddTmp = rows.context.parallelize(Seq(0), 1)

        val svdRdd = rddTmp.mapPartitions( _ => {
          val gpu = if (gpuIdBC.value == -1) {
            TaskContext.get().resources()("gpu").addresses(0).toInt
          } else {
            gpuIdBC.value
          }
          val dense_U = DenseMatrix.zeros(n, n)
          val dense_S = DenseMatrix.zeros(1, n)
          RAPIDSML.calSVD(n, Cov, dense_U, dense_S, gpu)
          Iterator.single(dense_U, dense_S)
        })
        svdOutput = svdRdd.collect()
      } finally {
        nvtxRangeSVD.close()
      }
      val u = svdOutput.head._1.asBreeze.asInstanceOf[BDM[Double]]
      val s = svdOutput.head._2.asBreeze.asInstanceOf[BDM[Double]]
      val eigenSum = s.data.sum
      val explainedVariance = s.data.map(_ / eigenSum)

      if (k == n) {
        (new DenseMatrix(n, k, u.data), new DenseVector(explainedVariance))
      } else {
        (new DenseMatrix(n, k, JavaArrays.copyOfRange(u.data, 0, n * k)),
          new DenseVector(JavaArrays.copyOfRange(explainedVariance, 0, k)))
      }
    } else {
      val nvtxRangeSVD = new NvtxRange("cpu SVD", NvtxColor.BLUE)
      val Cov_brz = Cov.asBreeze.asInstanceOf[BDM[Double]]
      val brzSvd.SVD(u: BDM[Double], s: BDV[Double], _) = brzSvd(Cov_brz)
=======
    var svdOutput: Array[(DenseMatrix, DenseMatrix)] = null
    try {
      val rddTmp = listColumn.sparkSession.sparkContext.parallelize(Seq(0), 1)
      val svdRdd = rddTmp.mapPartitions( _ => {
        val gpu = if (isLocal) {
          0
        } else {
          TaskContext.get().resources()("gpu").addresses(0).toInt
        }
        val dense_U = DenseMatrix.zeros(n, n)
        val dense_S = DenseMatrix.zeros(1, n)
        RAPIDSML.calSVD(n, Cov, dense_U, dense_S, gpu)
        Iterator.single(dense_U, dense_S)
      })
      svdOutput = svdRdd.collect()
    } finally {
>>>>>>> 3c21f9a5
      nvtxRangeSVD.close()
    }
    val u = svdOutput.head._1.asBreeze.asInstanceOf[BDM[Double]]
    val s = svdOutput.head._2.asBreeze.asInstanceOf[BDM[Double]]
    val eigenSum = s.data.sum
    val explainedVariance = s.data.map(_ / eigenSum)

    if (k == n) {
      (new DenseMatrix(n, k, u.data), new DenseVector(explainedVariance))
    } else {
      (new DenseMatrix(n, k, JavaArrays.copyOfRange(u.data, 0, n * k)),
        new DenseVector(JavaArrays.copyOfRange(explainedVariance, 0, k)))
    }

  }

  /**
   * Computes the covariance matrix, treating each row as an observation.
   *
   * @return a ColumnView of LIST type, size n x n
   *
   */
  private def computeCovariance(): DenseMatrix = {
    val meanBC = if (meanCentering) {
      // val nvtxRangeMean = new NvtxRange("mean center", NvtxColor.ORANGE)
      // TODO: add proper solution for this.
      // Now the mean centering is done as an ETL preprocess in PCA application
    } else {
      listColumn.sparkSession.sparkContext.broadcast(OldVectors.zeros(0))
    }
    val columnarRdd = ColumnarRdd(listColumn)


    val cov = {
      columnarRdd.map(table => {
        val gpu = if (isLocal) {
          0
        } else {
          TaskContext.get().resources()("gpu").addresses(0).toInt
        }
        try {
          assert(table.getNumberOfColumns == 1)
          val c = DenseMatrix.zeros(nCols, nCols)
          val inputCol = table.getColumn(0)
          RAPIDSML.cov(inputCol, nCols, c, gpu)
          c.asBreeze
        } finally {
          table.close()
        }
      })
    }
    val M = cov.reduce((a, b) => a + b)
    Matrices.fromBreeze(M).toDense
  }
}<|MERGE_RESOLUTION|>--- conflicted
+++ resolved
@@ -69,47 +69,6 @@
 
     val nvtxRangeSVD = new NvtxRange("cuSolver SVD", NvtxColor.BLUE)
 
-<<<<<<< HEAD
-    if (useCuSolverSVD) {
-      val nvtxRangeSVD = new NvtxRange("cuSolver SVD", NvtxColor.BLUE)
-
-
-      var svdOutput: Array[(DenseMatrix, DenseMatrix)] = null
-      val gpuIdBC = rows.context.broadcast(gpuId)
-      try {
-        val rddTmp = rows.context.parallelize(Seq(0), 1)
-
-        val svdRdd = rddTmp.mapPartitions( _ => {
-          val gpu = if (gpuIdBC.value == -1) {
-            TaskContext.get().resources()("gpu").addresses(0).toInt
-          } else {
-            gpuIdBC.value
-          }
-          val dense_U = DenseMatrix.zeros(n, n)
-          val dense_S = DenseMatrix.zeros(1, n)
-          RAPIDSML.calSVD(n, Cov, dense_U, dense_S, gpu)
-          Iterator.single(dense_U, dense_S)
-        })
-        svdOutput = svdRdd.collect()
-      } finally {
-        nvtxRangeSVD.close()
-      }
-      val u = svdOutput.head._1.asBreeze.asInstanceOf[BDM[Double]]
-      val s = svdOutput.head._2.asBreeze.asInstanceOf[BDM[Double]]
-      val eigenSum = s.data.sum
-      val explainedVariance = s.data.map(_ / eigenSum)
-
-      if (k == n) {
-        (new DenseMatrix(n, k, u.data), new DenseVector(explainedVariance))
-      } else {
-        (new DenseMatrix(n, k, JavaArrays.copyOfRange(u.data, 0, n * k)),
-          new DenseVector(JavaArrays.copyOfRange(explainedVariance, 0, k)))
-      }
-    } else {
-      val nvtxRangeSVD = new NvtxRange("cpu SVD", NvtxColor.BLUE)
-      val Cov_brz = Cov.asBreeze.asInstanceOf[BDM[Double]]
-      val brzSvd.SVD(u: BDM[Double], s: BDV[Double], _) = brzSvd(Cov_brz)
-=======
     var svdOutput: Array[(DenseMatrix, DenseMatrix)] = null
     try {
       val rddTmp = listColumn.sparkSession.sparkContext.parallelize(Seq(0), 1)
@@ -126,7 +85,6 @@
       })
       svdOutput = svdRdd.collect()
     } finally {
->>>>>>> 3c21f9a5
       nvtxRangeSVD.close()
     }
     val u = svdOutput.head._1.asBreeze.asInstanceOf[BDM[Double]]
